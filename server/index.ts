--- conflicted
+++ resolved
@@ -275,27 +275,17 @@
         }
 
         // Extended timeout for Railway health checks
-<<<<<<< HEAD
-=======
         // healthCheck sends the response, so we don't return or use the result
->>>>>>> 440c50c4
         await Promise.race([
           healthCheck(req, res),
           new Promise((_, reject) =>
             setTimeout(() => reject(new Error('Health check timeout')), 25000)
           )
         ]);
-<<<<<<< HEAD
-
-        // Don't return anything - healthCheck already sent the response
-      } catch (error) {
-        logger.error('Health check failed', { error: error instanceof Error ? error.message : 'Unknown error' });
-=======
         // Response already sent by healthCheck, don't do anything else
       } catch (error) {
         logger.error('Health check failed', { error: error instanceof Error ? error.message : 'Unknown error' });
         // Only send response if not already sent
->>>>>>> 440c50c4
         if (!res.headersSent) {
           res.status(503).json({
             status: 'error',
